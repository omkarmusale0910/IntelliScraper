--- conflicted
+++ resolved
@@ -48,7 +48,6 @@
 ]
 
 [dependency-groups]
-<<<<<<< HEAD
 dev = ["black>=25.9.0", "isort>=6.0.1", "pytest>=8.4.2"]
 
 [project.urls]
@@ -63,13 +62,6 @@
 packages = ["intelliscraper"]
 
 exclude = ["/.github", "/tests", "/.gitignore", "*.pyc", "__pycache__"]
-=======
-dev = [
-    "black>=25.9.0",
-    "isort>=6.0.1",
-    "pytest>=8.4.2",
-]
 
 [project.scripts]
-intelliscraper-session = "intelliscraper.scripts.get_session_data:main"
->>>>>>> 15b5e114
+intelliscraper-session = "intelliscraper.scripts.get_session_data:main"